--- conflicted
+++ resolved
@@ -351,15 +351,14 @@
     return AppEnvironment.shared.notificationPresenter;
 }
 
-<<<<<<< HEAD
 - (id<GroupV2Updates>)groupV2Updates
 {
     return SSKEnvironment.shared.groupV2Updates;
-=======
+}
+
 - (id<SyncManagerProtocol>)syncManager
 {
     return SSKEnvironment.shared.syncManager;
->>>>>>> b7277aae
 }
 
 #pragma mark -
@@ -5389,14 +5388,6 @@
 {
     OWSAssertIsOnMainThread();
 
-<<<<<<< HEAD
-    void (^completion)(void) = ^{
-        [self.databaseStorage writeWithBlock:^(SDSAnyWriteTransaction *transaction) {
-            [self.thread softDeleteThreadWithTransaction:transaction];
-        }];
-        [self.conversationSplitViewController closeSelectedConversationAnimated:YES];
-    };
-=======
     NSString *actionSheetTitle;
     NSString *actionSheetMessage;
     NSString *actionSheetAction;
@@ -5431,10 +5422,12 @@
 
 - (void)deleteThread
 {
-    [self.databaseStorage writeWithBlock:^(SDSAnyWriteTransaction *transaction) {
-        if ([self.thread isKindOfClass:[TSGroupThread class]]) {
-            TSGroupThread *groupThread = (TSGroupThread *)self.thread;
->>>>>>> b7277aae
+    void (^completion)(void) = ^{
+        [self.databaseStorage writeWithBlock:^(SDSAnyWriteTransaction *transaction) {
+            [self.thread softDeleteThreadWithTransaction:transaction];
+        }];
+        [self.conversationSplitViewController closeSelectedConversationAnimated:YES];
+    };
 
     if ([self.thread isKindOfClass:[TSGroupThread class]]) {
         TSGroupThread *groupThread = (TSGroupThread *)self.thread;
