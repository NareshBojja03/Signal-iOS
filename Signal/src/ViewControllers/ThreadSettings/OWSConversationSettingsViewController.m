//
//  Copyright (c) 2019 Open Whisper Systems. All rights reserved.
//

#import "OWSConversationSettingsViewController.h"
#import "BlockListUIUtils.h"
#import "ContactsViewHelper.h"
#import "FingerprintViewController.h"
#import "OWSAddToContactViewController.h"
#import "OWSBlockingManager.h"
#import "OWSSoundSettingsViewController.h"
#import "PhoneNumber.h"
#import "ShowGroupMembersViewController.h"
#import "Signal-Swift.h"
#import "UIFont+OWS.h"
#import "UIView+OWS.h"
#import "UpdateGroupViewController.h"
#import <ContactsUI/ContactsUI.h>
#import <Curve25519Kit/Curve25519.h>
#import <SignalCoreKit/NSDate+OWS.h>
#import <SignalMessaging/Environment.h>
#import <SignalMessaging/OWSAvatarBuilder.h>
#import <SignalMessaging/OWSContactsManager.h>
#import <SignalMessaging/OWSProfileManager.h>
#import <SignalMessaging/OWSSounds.h>
#import <SignalMessaging/SignalMessaging-Swift.h>
#import <SignalMessaging/UIUtil.h>
#import <SignalServiceKit/OWSDisappearingConfigurationUpdateInfoMessage.h>
#import <SignalServiceKit/OWSDisappearingMessagesConfiguration.h>
#import <SignalServiceKit/OWSMessageSender.h>
#import <SignalServiceKit/SignalServiceKit-Swift.h>
#import <SignalServiceKit/TSGroupThread.h>
#import <SignalServiceKit/TSOutgoingMessage.h>
#import <SignalServiceKit/TSThread.h>

NS_ASSUME_NONNULL_BEGIN

//#define SHOW_COLOR_PICKER

const CGFloat kIconViewLength = 24;

@interface OWSConversationSettingsViewController () <ContactEditingDelegate,
    ContactsViewHelperDelegate,
#ifdef SHOW_COLOR_PICKER
    ColorPickerDelegate,
#endif
    OWSSheetViewControllerDelegate>

@property (nonatomic) TSThread *thread;

@property (nonatomic) NSArray<NSNumber *> *disappearingMessagesDurations;
@property (nonatomic) OWSDisappearingMessagesConfiguration *disappearingMessagesConfiguration;
@property (nonatomic, readonly) ContactsViewHelper *contactsViewHelper;
@property (nonatomic, readonly) UIImageView *avatarView;
@property (nonatomic, readonly) UILabel *disappearingMessagesDurationLabel;
#ifdef SHOW_COLOR_PICKER
@property (nonatomic) OWSColorPicker *colorPicker;
#endif

@end

#pragma mark -

@implementation OWSConversationSettingsViewController

- (instancetype)init
{
    self = [super init];
    if (!self) {
        return self;
    }

    [self commonInit];

    return self;
}

- (nullable instancetype)initWithCoder:(NSCoder *)aDecoder
{
    self = [super initWithCoder:aDecoder];
    if (!self) {
        return self;
    }

    [self commonInit];

    return self;
}

- (instancetype)initWithNibName:(nullable NSString *)nibNameOrNil bundle:(nullable NSBundle *)nibBundleOrNil
{
    self = [super initWithNibName:nibNameOrNil bundle:nibBundleOrNil];
    if (!self) {
        return self;
    }

    [self commonInit];

    return self;
}

- (void)commonInit
{
    _contactsViewHelper = [[ContactsViewHelper alloc] initWithDelegate:self];

    [self observeNotifications];
}

- (void)dealloc
{
    [[NSNotificationCenter defaultCenter] removeObserver:self];
}

#pragma mark - Dependencies

- (MessageSenderJobQueue *)messageSenderJobQueue
{
    return SSKEnvironment.shared.messageSenderJobQueue;
}

- (TSAccountManager *)tsAccountManager
{
    OWSAssertDebug(SSKEnvironment.shared.tsAccountManager);

    return SSKEnvironment.shared.tsAccountManager;
}

- (OWSContactsManager *)contactsManager
{
    return Environment.shared.contactsManager;
}

- (OWSMessageSender *)messageSender
{
    return SSKEnvironment.shared.messageSender;
}

- (OWSBlockingManager *)blockingManager
{
    return [OWSBlockingManager sharedManager];
}

- (OWSProfileManager *)profileManager
{
    return [OWSProfileManager sharedManager];
}

- (SDSDatabaseStorage *)databaseStorage
{
    return SDSDatabaseStorage.shared;
}

#pragma mark

- (void)observeNotifications
{
    [[NSNotificationCenter defaultCenter] addObserver:self
                                             selector:@selector(identityStateDidChange:)
                                                 name:kNSNotificationName_IdentityStateDidChange
                                               object:nil];
    [[NSNotificationCenter defaultCenter] addObserver:self
                                             selector:@selector(otherUsersProfileDidChange:)
                                                 name:kNSNotificationName_OtherUsersProfileDidChange
                                               object:nil];
}

- (NSString *)threadName
{
    NSString *threadName = [self.contactsManager displayNameForThreadWithSneakyTransaction:self.thread];

    if (![self.thread isKindOfClass:[TSContactThread class]]) {
        return threadName;
    }

    TSContactThread *contactThread = (TSContactThread *)self.thread;
    NSString *_Nullable phoneNumber = contactThread.contactAddress.phoneNumber;
    if (phoneNumber && [threadName isEqualToString:phoneNumber]) {
        threadName = [PhoneNumber bestEffortFormatPartialUserSpecifiedTextToLookLikeAPhoneNumber:phoneNumber];
    }

    return threadName;
}

- (BOOL)isGroupThread
{
    return [self.thread isKindOfClass:[TSGroupThread class]];
}

- (BOOL)hasSavedGroupIcon
{
    if (![self isGroupThread]) {
        return NO;
    }

    TSGroupThread *groupThread = (TSGroupThread *)self.thread;
    return groupThread.groupModel.groupImage != nil;
}

- (void)configureWithThread:(TSThread *)thread
{
    OWSAssertDebug(thread);
    self.thread = thread;

    if ([self.thread isKindOfClass:[TSContactThread class]]) {
        self.title = NSLocalizedString(
            @"CONVERSATION_SETTINGS_CONTACT_INFO_TITLE", @"Navbar title when viewing settings for a 1-on-1 thread");
    } else {
        self.title = NSLocalizedString(
            @"CONVERSATION_SETTINGS_GROUP_INFO_TITLE", @"Navbar title when viewing settings for a group thread");
    }

    [self updateEditButton];
}

- (void)updateEditButton
{
    OWSAssertDebug(self.thread);

    if ([self.thread isKindOfClass:[TSContactThread class]] && self.contactsManager.supportsContactEditing
        && self.hasExistingContact) {
        self.navigationItem.rightBarButtonItem =
            [[UIBarButtonItem alloc] initWithTitle:NSLocalizedString(@"EDIT_TXT", nil)
                                             style:UIBarButtonItemStylePlain
                                            target:self
                                            action:@selector(didTapEditButton)
                           accessibilityIdentifier:ACCESSIBILITY_IDENTIFIER_WITH_NAME(self, @"edit")];
    }
}

- (BOOL)hasExistingContact
{
    OWSAssertDebug([self.thread isKindOfClass:[TSContactThread class]]);
    TSContactThread *contactThread = (TSContactThread *)self.thread;
    SignalServiceAddress *recipientAddress = contactThread.contactAddress;
    return [self.contactsManager hasSignalAccountForAddress:recipientAddress];
}

#pragma mark - ContactEditingDelegate

- (void)didFinishEditingContact
{
    [self updateTableContents];

    OWSLogDebug(@"");
    [self dismissViewControllerAnimated:NO completion:nil];
}

#pragma mark - CNContactViewControllerDelegate

- (void)contactViewController:(CNContactViewController *)viewController
       didCompleteWithContact:(nullable CNContact *)contact
{
    [self updateTableContents];

    if (contact) {
        // Saving normally returns you to the "Show Contact" view
        // which we're not interested in, so we skip it here. There is
        // an unfortunate blip of the "Show Contact" view on slower devices.
        OWSLogDebug(@"completed editing contact.");
        [self dismissViewControllerAnimated:NO completion:nil];
    } else {
        OWSLogDebug(@"canceled editing contact.");
        [self dismissViewControllerAnimated:YES completion:nil];
    }
}

#pragma mark - ContactsViewHelperDelegate

- (void)contactsViewHelperDidUpdateContacts
{
    [self updateTableContents];
}

#pragma mark - View Lifecycle

- (void)viewDidLoad
{
    [super viewDidLoad];

    self.tableView.estimatedRowHeight = 45;
    self.tableView.rowHeight = UITableViewAutomaticDimension;

    _disappearingMessagesDurationLabel = [UILabel new];
    SET_SUBVIEW_ACCESSIBILITY_IDENTIFIER(self, _disappearingMessagesDurationLabel);

    self.disappearingMessagesDurations = [OWSDisappearingMessagesConfiguration validDurationsSeconds];

    [self.databaseStorage uiReadWithBlock:^(SDSAnyReadTransaction *transaction) {
        self.disappearingMessagesConfiguration =
            [OWSDisappearingMessagesConfiguration fetchOrBuildDefaultWithThreadId:self.thread.uniqueId
                                                                      transaction:transaction];
    }];

#ifdef SHOW_COLOR_PICKER
    self.colorPicker = [[OWSColorPicker alloc] initWithThread:self.thread];
    self.colorPicker.delegate = self;
#endif

    [self updateTableContents];
}

- (void)viewDidAppear:(BOOL)animated
{
    [super viewDidAppear:animated];

    if (self.showVerificationOnAppear) {
        self.showVerificationOnAppear = NO;
        if (self.isGroupThread) {
            [self showGroupMembersView];
        } else {
            [self showVerificationView];
        }
    }
}

- (void)updateTableContents
{
    OWSTableContents *contents = [OWSTableContents new];
    contents.title = NSLocalizedString(@"CONVERSATION_SETTINGS", @"title for conversation settings screen");

    BOOL isNoteToSelf = self.thread.isNoteToSelf;

    __weak OWSConversationSettingsViewController *weakSelf = self;

    // Main section.

    OWSTableSection *mainSection = [OWSTableSection new];

    mainSection.customHeaderView = [self mainSectionHeader];
    mainSection.customHeaderHeight = @(100.f);

    if ([self.thread isKindOfClass:[TSContactThread class]] && self.contactsManager.supportsContactEditing
        && !self.hasExistingContact) {
        [mainSection
            addItem:[OWSTableItem
                        itemWithCustomCellBlock:^{
                            return [weakSelf
                                 disclosureCellWithName:
                                     NSLocalizedString(@"CONVERSATION_SETTINGS_NEW_CONTACT",
                                         @"Label for 'new contact' button in conversation settings view.")
                                               iconName:@"table_ic_new_contact"
                                accessibilityIdentifier:ACCESSIBILITY_IDENTIFIER_WITH_NAME(
                                                            OWSConversationSettingsViewController, @"new_contact")];
                        }
                        actionBlock:^{
                            [weakSelf presentContactViewController];
                        }]];
        [mainSection addItem:[OWSTableItem
                                 itemWithCustomCellBlock:^{
                                     return [weakSelf
                                          disclosureCellWithName:
                                              NSLocalizedString(@"CONVERSATION_SETTINGS_ADD_TO_EXISTING_CONTACT",
                                                  @"Label for 'new contact' button in conversation settings view.")
                                                        iconName:@"table_ic_add_to_existing_contact"
                                         accessibilityIdentifier:ACCESSIBILITY_IDENTIFIER_WITH_NAME(
                                                                     OWSConversationSettingsViewController,
                                                                     @"add_to_existing_contact")];
                                 }
                                 actionBlock:^{
                                     OWSConversationSettingsViewController *strongSelf = weakSelf;
                                     OWSCAssertDebug(strongSelf);
                                     TSContactThread *contactThread = (TSContactThread *)strongSelf.thread;
                                     [strongSelf
                                         presentAddToContactViewControllerWithAddress:contactThread.contactAddress];
                                 }]];
    }

    [mainSection addItem:[OWSTableItem
                             itemWithCustomCellBlock:^{
                                 return [weakSelf
                                      disclosureCellWithName:MediaStrings.allMedia
                                                    iconName:@"photo-outline-24"
                                     accessibilityIdentifier:ACCESSIBILITY_IDENTIFIER_WITH_NAME(
                                                                 OWSConversationSettingsViewController, @"all_media")];
                             }
                             actionBlock:^{
                                 [weakSelf showMediaGallery];
                             }]];

    if (SSKFeatureFlags.conversationSearch) {
        [mainSection addItem:[OWSTableItem
                                 itemWithCustomCellBlock:^{
                                     NSString *title = NSLocalizedString(@"CONVERSATION_SETTINGS_SEARCH",
                                         @"Table cell label in conversation settings which returns the user to the "
                                         @"conversation with 'search mode' activated");
                                     return [weakSelf
                                          disclosureCellWithName:title
                                                        iconName:@"conversation_settings_search"
                                         accessibilityIdentifier:ACCESSIBILITY_IDENTIFIER_WITH_NAME(
                                                                     OWSConversationSettingsViewController, @"search")];
                                 }
                                 actionBlock:^{
                                     [weakSelf tappedConversationSearch];
                                 }]];
    }

    if (!isNoteToSelf && !self.isGroupThread && self.thread.hasSafetyNumbers) {
        [mainSection
            addItem:[OWSTableItem
                        itemWithCustomCellBlock:^{
                            return [weakSelf
                                 disclosureCellWithName:NSLocalizedString(@"VERIFY_PRIVACY",
                                                            @"Label for button or row which allows users to verify the "
                                                            @"safety number of another user.")
                                               iconName:@"table_ic_not_verified"
                                accessibilityIdentifier:ACCESSIBILITY_IDENTIFIER_WITH_NAME(
                                                            OWSConversationSettingsViewController, @"safety_numbers")];
                        }
                        actionBlock:^{
                            [weakSelf showVerificationView];
                        }]];
    }

    // Indicate if the user is in the system contacts
    if (!isNoteToSelf && !self.isGroupThread && self.hasExistingContact) {
        [mainSection
         addItem:[OWSTableItem
                  itemWithCustomCellBlock:^{
                      OWSConversationSettingsViewController *strongSelf = weakSelf;
                      OWSCAssertDebug(strongSelf);

                      return [strongSelf
                              labelCellWithName:NSLocalizedString(
                                                                  @"CONVERSATION_SETTINGS_VIEW_IS_SYSTEM_CONTACT",
                                                                  @"Indicates that user is in the system contacts list.")
                              iconName:@"profile-outline-24"
                              accessibilityIdentifier:ACCESSIBILITY_IDENTIFIER_WITH_NAME(
                                                                                         OWSConversationSettingsViewController, @"is_in_contacts")];
                  }
                  actionBlock:nil]];
    }

    // Show profile status and allow sharing your profile for threads that are not in the whitelist.
    // This goes away when phoneNumberPrivacy is enabled, since profile sharing become mandatory.
    __block BOOL isThreadInProfileWhitelist;
    [self.databaseStorage uiReadWithBlock:^(SDSAnyReadTransaction *transaction) {
        isThreadInProfileWhitelist =
            [self.profileManager isThreadInProfileWhitelist:self.thread transaction:transaction];
    }];
    if (SSKFeatureFlags.phoneNumberPrivacy || isNoteToSelf) {
        // Do nothing
    } else if (isThreadInProfileWhitelist) {
        [mainSection
            addItem:[OWSTableItem
                        itemWithCustomCellBlock:^{
                            OWSConversationSettingsViewController *strongSelf = weakSelf;
                            OWSCAssertDebug(strongSelf);

                            return [strongSelf
                                      labelCellWithName:
                                          (strongSelf.isGroupThread
                                                  ? NSLocalizedString(
                                                      @"CONVERSATION_SETTINGS_VIEW_PROFILE_IS_SHARED_WITH_GROUP",
                                                      @"Indicates that user's profile has been shared with a group.")
                                                  : NSLocalizedString(
                                                      @"CONVERSATION_SETTINGS_VIEW_PROFILE_IS_SHARED_WITH_USER",
                                                      @"Indicates that user's profile has been shared with a user."))
                                               iconName:@"table_ic_share_profile"
                                accessibilityIdentifier:ACCESSIBILITY_IDENTIFIER_WITH_NAME(
                                                            OWSConversationSettingsViewController,
                                                            @"profile_is_shared")];
                        }
                                    actionBlock:nil]];
    } else {
        [mainSection
            addItem:[OWSTableItem
                        itemWithCustomCellBlock:^{
                            OWSConversationSettingsViewController *strongSelf = weakSelf;
                            OWSCAssertDebug(strongSelf);

                            UITableViewCell *cell = [strongSelf
                                 disclosureCellWithName:
                                     (strongSelf.isGroupThread
                                             ? NSLocalizedString(@"CONVERSATION_SETTINGS_VIEW_SHARE_PROFILE_WITH_GROUP",
                                                 @"Action that shares user profile with a group.")
                                             : NSLocalizedString(@"CONVERSATION_SETTINGS_VIEW_SHARE_PROFILE_WITH_USER",
                                                 @"Action that shares user profile with a user."))
                                               iconName:@"table_ic_share_profile"
                                accessibilityIdentifier:ACCESSIBILITY_IDENTIFIER_WITH_NAME(
                                                            OWSConversationSettingsViewController, @"share_profile")];
                            cell.userInteractionEnabled = !strongSelf.hasLeftGroup;

                            return cell;
                        }
                        actionBlock:^{
                            [weakSelf showShareProfileAlert];
                        }]];
    }

    [mainSection addItem:[OWSTableItem
                             itemWithCustomCellBlock:^{
                                 UITableViewCell *cell = [OWSTableItem newCell];
                                 OWSConversationSettingsViewController *strongSelf = weakSelf;
                                 OWSCAssertDebug(strongSelf);
                                 cell.preservesSuperviewLayoutMargins = YES;
                                 cell.contentView.preservesSuperviewLayoutMargins = YES;
                                 cell.selectionStyle = UITableViewCellSelectionStyleNone;

                                 NSString *iconName
                                     = (strongSelf.disappearingMessagesConfiguration.isEnabled ? @"ic_timer"
                                                                                               : @"ic_timer_disabled");
                                 UIImageView *iconView = [strongSelf viewForIconWithName:iconName];

                                 UILabel *rowLabel = [UILabel new];
                                 rowLabel.text = NSLocalizedString(
                                     @"DISAPPEARING_MESSAGES", @"table cell label in conversation settings");
                                 rowLabel.textColor = [Theme primaryColor];
                                 rowLabel.font = [UIFont ows_dynamicTypeBodyFont];
                                 rowLabel.lineBreakMode = NSLineBreakByTruncatingTail;

                                 UISwitch *switchView = [UISwitch new];
                                 switchView.on = strongSelf.disappearingMessagesConfiguration.isEnabled;
                                 [switchView addTarget:strongSelf
                                                action:@selector(disappearingMessagesSwitchValueDidChange:)
                                      forControlEvents:UIControlEventValueChanged];

                                 UIStackView *topRow =
                                     [[UIStackView alloc] initWithArrangedSubviews:@[ iconView, rowLabel, switchView ]];
                                 topRow.spacing = strongSelf.iconSpacing;
                                 topRow.alignment = UIStackViewAlignmentCenter;
                                 [cell.contentView addSubview:topRow];
                                 [topRow autoPinEdgesToSuperviewMarginsExcludingEdge:ALEdgeBottom];

                                 UILabel *subtitleLabel = [UILabel new];
                                 subtitleLabel.text = NSLocalizedString(
                                     @"DISAPPEARING_MESSAGES_DESCRIPTION", @"subheading in conversation settings");
                                 subtitleLabel.textColor = [Theme primaryColor];
                                 subtitleLabel.font = [UIFont ows_dynamicTypeCaption1Font];
                                 subtitleLabel.numberOfLines = 0;
                                 subtitleLabel.lineBreakMode = NSLineBreakByWordWrapping;
                                 [cell.contentView addSubview:subtitleLabel];
                                 [subtitleLabel autoPinEdge:ALEdgeTop toEdge:ALEdgeBottom ofView:topRow withOffset:8];
                                 [subtitleLabel autoPinEdge:ALEdgeLeading toEdge:ALEdgeLeading ofView:rowLabel];
                                 [subtitleLabel autoPinTrailingToSuperviewMargin];
                                 [subtitleLabel autoPinBottomToSuperviewMargin];

                                 cell.userInteractionEnabled = !strongSelf.hasLeftGroup;

                                 switchView.accessibilityIdentifier = ACCESSIBILITY_IDENTIFIER_WITH_NAME(
                                     OWSConversationSettingsViewController, @"disappearing_messages_switch");
                                 cell.accessibilityIdentifier = ACCESSIBILITY_IDENTIFIER_WITH_NAME(
                                     OWSConversationSettingsViewController, @"disappearing_messages");

                                 return cell;
                             }
                                     customRowHeight:UITableViewAutomaticDimension
                                         actionBlock:nil]];

    if (self.disappearingMessagesConfiguration.isEnabled) {
        [mainSection
            addItem:[OWSTableItem
                        itemWithCustomCellBlock:^{
                            UITableViewCell *cell = [OWSTableItem newCell];
                            OWSConversationSettingsViewController *strongSelf = weakSelf;
                            OWSCAssertDebug(strongSelf);
                            cell.preservesSuperviewLayoutMargins = YES;
                            cell.contentView.preservesSuperviewLayoutMargins = YES;
                            cell.selectionStyle = UITableViewCellSelectionStyleNone;

                            UIImageView *iconView = [strongSelf viewForIconWithName:@"ic_timer"];

                            UILabel *rowLabel = strongSelf.disappearingMessagesDurationLabel;
                            [strongSelf updateDisappearingMessagesDurationLabel];
                            rowLabel.textColor = [Theme primaryColor];
                            rowLabel.font = [UIFont ows_dynamicTypeBodyFont];
                            // don't truncate useful duration info which is in the tail
                            rowLabel.lineBreakMode = NSLineBreakByTruncatingHead;

                            UIStackView *topRow =
                                [[UIStackView alloc] initWithArrangedSubviews:@[ iconView, rowLabel ]];
                            topRow.spacing = strongSelf.iconSpacing;
                            topRow.alignment = UIStackViewAlignmentCenter;
                            [cell.contentView addSubview:topRow];
                            [topRow autoPinEdgesToSuperviewMarginsExcludingEdge:ALEdgeBottom];

                            UISlider *slider = [UISlider new];
                            slider.maximumValue = (float)(strongSelf.disappearingMessagesDurations.count - 1);
                            slider.minimumValue = 0;
                            slider.continuous = YES; // NO fires change event only once you let go
                            slider.value = strongSelf.disappearingMessagesConfiguration.durationIndex;
                            [slider addTarget:strongSelf
                                          action:@selector(durationSliderDidChange:)
                                forControlEvents:UIControlEventValueChanged];
                            [cell.contentView addSubview:slider];
                            [slider autoPinEdge:ALEdgeTop toEdge:ALEdgeBottom ofView:topRow withOffset:6];
                            [slider autoPinEdge:ALEdgeLeading toEdge:ALEdgeLeading ofView:rowLabel];
                            [slider autoPinTrailingToSuperviewMargin];
                            [slider autoPinBottomToSuperviewMargin];

                            cell.userInteractionEnabled = !strongSelf.hasLeftGroup;

                            slider.accessibilityIdentifier = ACCESSIBILITY_IDENTIFIER_WITH_NAME(
                                OWSConversationSettingsViewController, @"disappearing_messages_slider");
                            cell.accessibilityIdentifier = ACCESSIBILITY_IDENTIFIER_WITH_NAME(
                                OWSConversationSettingsViewController, @"disappearing_messages_duration");

                            return cell;
                        }
                                customRowHeight:UITableViewAutomaticDimension
                                    actionBlock:nil]];
    }
#ifdef SHOW_COLOR_PICKER
    [mainSection
        addItem:[OWSTableItem
                    itemWithCustomCellBlock:^{
                        OWSConversationSettingsViewController *strongSelf = weakSelf;
                        OWSCAssertDebug(strongSelf);

                        ConversationColorName colorName = strongSelf.thread.conversationColorName;
                        UIColor *currentColor =
                            [OWSConversationColor conversationColorOrDefaultForColorName:colorName].themeColor;
                        NSString *title = NSLocalizedString(@"CONVERSATION_SETTINGS_CONVERSATION_COLOR",
                            @"Label for table cell which leads to picking a new conversation color");
                        return [strongSelf
                                       cellWithName:title
                                           iconName:@"ic_color_palette"
                                disclosureIconColor:currentColor
                            accessibilityIdentifier:ACCESSIBILITY_IDENTIFIER_WITH_NAME(
                                                        OWSConversationSettingsViewController, @"conversation_color")];
                    }
                    actionBlock:^{
                        [weakSelf showColorPicker];
                    }]];
#endif

    [contents addSection:mainSection];

    // Group settings section.

    if (self.isGroupThread) {
        NSArray *groupItems = @[
            [OWSTableItem
                itemWithCustomCellBlock:^{
                    UITableViewCell *cell =
                        [weakSelf disclosureCellWithName:NSLocalizedString(@"EDIT_GROUP_ACTION",
                                                             @"table cell label in conversation settings")
                                                iconName:@"table_ic_group_edit"
                                 accessibilityIdentifier:ACCESSIBILITY_IDENTIFIER_WITH_NAME(
                                                             OWSConversationSettingsViewController, @"edit_group")];
                    cell.userInteractionEnabled = !weakSelf.hasLeftGroup;
                    return cell;
                }
                actionBlock:^{
                    [weakSelf showUpdateGroupView:UpdateGroupMode_Default];
                }],
            [OWSTableItem
                itemWithCustomCellBlock:^{
                    UITableViewCell *cell =
                        [weakSelf disclosureCellWithName:NSLocalizedString(@"LIST_GROUP_MEMBERS_ACTION",
                                                             @"table cell label in conversation settings")
                                                iconName:@"table_ic_group_members"
                                 accessibilityIdentifier:ACCESSIBILITY_IDENTIFIER_WITH_NAME(
                                                             OWSConversationSettingsViewController, @"group_members")];
                    cell.userInteractionEnabled = !weakSelf.hasLeftGroup;
                    return cell;
                }
                actionBlock:^{
                    [weakSelf showGroupMembersView];
                }],
            [OWSTableItem
                itemWithCustomCellBlock:^{
                    UITableViewCell *cell =
                        [weakSelf disclosureCellWithName:NSLocalizedString(@"LEAVE_GROUP_ACTION",
                                                             @"table cell label in conversation settings")
                                                iconName:@"table_ic_group_leave"
                                 accessibilityIdentifier:ACCESSIBILITY_IDENTIFIER_WITH_NAME(
                                                             OWSConversationSettingsViewController, @"leave_group")];
                    cell.userInteractionEnabled = !weakSelf.hasLeftGroup;

                    return cell;
                }
                actionBlock:^{
                    [weakSelf didTapLeaveGroup];
                }],
        ];

        [contents addSection:[OWSTableSection sectionWithTitle:NSLocalizedString(@"GROUP_MANAGEMENT_SECTION",
                                                                   @"Conversation settings table section title")
                                                         items:groupItems]];
    }

    // Mute thread section.

    if (!isNoteToSelf) {
        OWSTableSection *notificationsSection = [OWSTableSection new];
        // We need a section header to separate the notifications UI from the group settings UI.
        notificationsSection.headerTitle = NSLocalizedString(
            @"SETTINGS_SECTION_NOTIFICATIONS", @"Label for the notifications section of conversation settings view.");

        [notificationsSection
            addItem:[OWSTableItem
                        itemWithCustomCellBlock:^{
                            UITableViewCell *cell =
                                [[UITableViewCell alloc] initWithStyle:UITableViewCellStyleValue1 reuseIdentifier:nil];
                            [OWSTableItem configureCell:cell];
                            OWSConversationSettingsViewController *strongSelf = weakSelf;
                            OWSCAssertDebug(strongSelf);
                            cell.preservesSuperviewLayoutMargins = YES;
                            cell.contentView.preservesSuperviewLayoutMargins = YES;
                            cell.accessoryType = UITableViewCellAccessoryDisclosureIndicator;

                            UIImageView *iconView = [strongSelf viewForIconWithName:@"table_ic_notification_sound"];

                            UILabel *rowLabel = [UILabel new];
                            rowLabel.text = NSLocalizedString(@"SETTINGS_ITEM_NOTIFICATION_SOUND",
                                @"Label for settings view that allows user to change the notification sound.");
                            rowLabel.textColor = [Theme primaryColor];
                            rowLabel.font = [UIFont ows_dynamicTypeBodyFont];
                            rowLabel.lineBreakMode = NSLineBreakByTruncatingTail;

                            UIStackView *contentRow =
                                [[UIStackView alloc] initWithArrangedSubviews:@[ iconView, rowLabel ]];
                            contentRow.spacing = strongSelf.iconSpacing;
                            contentRow.alignment = UIStackViewAlignmentCenter;
                            [cell.contentView addSubview:contentRow];
                            [contentRow autoPinEdgesToSuperviewMargins];

                            OWSSound sound = [OWSSounds notificationSoundForThread:strongSelf.thread];
                            cell.detailTextLabel.text = [OWSSounds displayNameForSound:sound];

                            cell.accessibilityIdentifier = ACCESSIBILITY_IDENTIFIER_WITH_NAME(
                                OWSConversationSettingsViewController, @"notifications");

                            return cell;
                        }
                        customRowHeight:UITableViewAutomaticDimension
                        actionBlock:^{
                            OWSSoundSettingsViewController *vc = [OWSSoundSettingsViewController new];
                            vc.thread = weakSelf.thread;
                            [weakSelf.navigationController pushViewController:vc animated:YES];
                        }]];

        [notificationsSection
            addItem:
                [OWSTableItem
                    itemWithCustomCellBlock:^{
                        UITableViewCell *cell =
                            [[UITableViewCell alloc] initWithStyle:UITableViewCellStyleValue1 reuseIdentifier:nil];
                        [OWSTableItem configureCell:cell];
                        OWSConversationSettingsViewController *strongSelf = weakSelf;
                        OWSCAssertDebug(strongSelf);
                        cell.preservesSuperviewLayoutMargins = YES;
                        cell.contentView.preservesSuperviewLayoutMargins = YES;
                        cell.accessoryType = UITableViewCellAccessoryDisclosureIndicator;

                        UIImageView *iconView = [strongSelf viewForIconWithName:@"table_ic_mute_thread"];

                        UILabel *rowLabel = [UILabel new];
                        rowLabel.text = NSLocalizedString(@"CONVERSATION_SETTINGS_MUTE_LABEL",
                            @"label for 'mute thread' cell in conversation settings");
                        rowLabel.textColor = [Theme primaryColor];
                        rowLabel.font = [UIFont ows_dynamicTypeBodyFont];
                        rowLabel.lineBreakMode = NSLineBreakByTruncatingTail;

                        NSString *muteStatus = NSLocalizedString(@"CONVERSATION_SETTINGS_MUTE_NOT_MUTED",
                            @"Indicates that the current thread is not muted.");
                        NSDate *mutedUntilDate = strongSelf.thread.mutedUntilDate;
                        NSDate *now = [NSDate date];
                        if (mutedUntilDate != nil && [mutedUntilDate timeIntervalSinceDate:now] > 0) {
                            NSCalendar *calendar = [NSCalendar currentCalendar];
                            NSCalendarUnit calendarUnits = NSCalendarUnitYear | NSCalendarUnitMonth | NSCalendarUnitDay;
                            NSDateComponents *muteUntilComponents =
                                [calendar components:calendarUnits fromDate:mutedUntilDate];
                            NSDateComponents *nowComponents = [calendar components:calendarUnits fromDate:now];
                            NSDateFormatter *dateFormatter = [[NSDateFormatter alloc] init];
                            if (nowComponents.year != muteUntilComponents.year
                                || nowComponents.month != muteUntilComponents.month
                                || nowComponents.day != muteUntilComponents.day) {

                                [dateFormatter setDateStyle:NSDateFormatterShortStyle];
                                [dateFormatter setTimeStyle:NSDateFormatterShortStyle];
                            } else {
                                [dateFormatter setDateStyle:NSDateFormatterNoStyle];
                                [dateFormatter setTimeStyle:NSDateFormatterShortStyle];
                            }

                            muteStatus = [NSString
                                stringWithFormat:NSLocalizedString(@"CONVERSATION_SETTINGS_MUTED_UNTIL_FORMAT",
                                                     @"Indicates that this thread is muted until a given date or time. "
                                                     @"Embeds {{The date or time which the thread is muted until}}."),
                                [dateFormatter stringFromDate:mutedUntilDate]];
                        }

                        UIStackView *contentRow =
                            [[UIStackView alloc] initWithArrangedSubviews:@[ iconView, rowLabel ]];
                        contentRow.spacing = strongSelf.iconSpacing;
                        contentRow.alignment = UIStackViewAlignmentCenter;
                        [cell.contentView addSubview:contentRow];
                        [contentRow autoPinEdgesToSuperviewMargins];

                        cell.detailTextLabel.text = muteStatus;

                        cell.accessibilityIdentifier
                            = ACCESSIBILITY_IDENTIFIER_WITH_NAME(OWSConversationSettingsViewController, @"mute");

                        return cell;
                    }
                    customRowHeight:UITableViewAutomaticDimension
                    actionBlock:^{
                        [weakSelf showMuteUnmuteActionSheet];
                    }]];
        notificationsSection.footerTitle = NSLocalizedString(
            @"MUTE_BEHAVIOR_EXPLANATION", @"An explanation of the consequences of muting a thread.");
        [contents addSection:notificationsSection];
    }
    // Block Conversation section.

    if (!isNoteToSelf) {
        OWSTableSection *section = [OWSTableSection new];
        if (self.thread.isGroupThread) {
            section.footerTitle = NSLocalizedString(
                @"BLOCK_GROUP_BEHAVIOR_EXPLANATION", @"An explanation of the consequences of blocking a group.");
        } else {
            section.footerTitle = NSLocalizedString(
                @"BLOCK_USER_BEHAVIOR_EXPLANATION", @"An explanation of the consequences of blocking another user.");
        }

        [section addItem:[OWSTableItem
                             itemWithCustomCellBlock:^{
                                 OWSConversationSettingsViewController *strongSelf = weakSelf;
                                 if (!strongSelf) {
                                     return [UITableViewCell new];
                                 }

                                 NSString *cellTitle;
                                 if (strongSelf.thread.isGroupThread) {
                                     cellTitle = NSLocalizedString(@"CONVERSATION_SETTINGS_BLOCK_THIS_GROUP",
                                         @"table cell label in conversation settings");
                                 } else {
                                     cellTitle = NSLocalizedString(@"CONVERSATION_SETTINGS_BLOCK_THIS_USER",
                                         @"table cell label in conversation settings");
                                 }
                                 UITableViewCell *cell = [strongSelf
                                      disclosureCellWithName:cellTitle
                                                    iconName:@"table_ic_block"
                                     accessibilityIdentifier:ACCESSIBILITY_IDENTIFIER_WITH_NAME(
                                                                 OWSConversationSettingsViewController, @"block")];

                                 cell.selectionStyle = UITableViewCellSelectionStyleNone;

                                 UISwitch *switchView = [UISwitch new];
                                 switchView.on = [strongSelf.blockingManager isThreadBlocked:strongSelf.thread];
                                 [switchView addTarget:strongSelf
                                                action:@selector(blockConversationSwitchDidChange:)
                                      forControlEvents:UIControlEventValueChanged];
                                 cell.accessoryView = switchView;
                                 switchView.accessibilityIdentifier = ACCESSIBILITY_IDENTIFIER_WITH_NAME(
                                     OWSConversationSettingsViewController, @"block_conversation_switch");

                                 return cell;
                             }
                                         actionBlock:nil]];
        [contents addSection:section];
    }

    self.contents = contents;
}

- (CGFloat)iconSpacing
{
    return 12.f;
}

- (UITableViewCell *)cellWithName:(NSString *)name
                         iconName:(NSString *)iconName
              disclosureIconColor:(UIColor *)disclosureIconColor
{
    UITableViewCell *cell = [self cellWithName:name iconName:iconName];
    OWSColorPickerAccessoryView *accessoryView =
        [[OWSColorPickerAccessoryView alloc] initWithColor:disclosureIconColor];
    [accessoryView sizeToFit];
    cell.accessoryView = accessoryView;

    return cell;
}

- (UITableViewCell *)cellWithName:(NSString *)name iconName:(NSString *)iconName
{
    OWSAssertDebug(iconName.length > 0);
    UIImageView *iconView = [self viewForIconWithName:iconName];
    return [self cellWithName:name iconView:iconView];
}

- (UITableViewCell *)cellWithName:(NSString *)name iconView:(UIView *)iconView
{
    OWSAssertDebug(name.length > 0);

    UITableViewCell *cell = [OWSTableItem newCell];
    cell.preservesSuperviewLayoutMargins = YES;
    cell.contentView.preservesSuperviewLayoutMargins = YES;

    UILabel *rowLabel = [UILabel new];
    rowLabel.text = name;
    rowLabel.textColor = [Theme primaryColor];
    rowLabel.font = [UIFont ows_dynamicTypeBodyFont];
    rowLabel.lineBreakMode = NSLineBreakByTruncatingTail;

    UIStackView *contentRow = [[UIStackView alloc] initWithArrangedSubviews:@[ iconView, rowLabel ]];
    contentRow.spacing = self.iconSpacing;

    [cell.contentView addSubview:contentRow];
    [contentRow autoPinEdgesToSuperviewMargins];

    return cell;
}

- (UITableViewCell *)disclosureCellWithName:(NSString *)name
                                   iconName:(NSString *)iconName
                    accessibilityIdentifier:(NSString *)accessibilityIdentifier
{
    UITableViewCell *cell = [self cellWithName:name iconName:iconName];
    cell.accessoryType = UITableViewCellAccessoryDisclosureIndicator;
    cell.accessibilityIdentifier = accessibilityIdentifier;
    return cell;
}

- (UITableViewCell *)labelCellWithName:(NSString *)name
                              iconName:(NSString *)iconName
               accessibilityIdentifier:(NSString *)accessibilityIdentifier
{
    UITableViewCell *cell = [self cellWithName:name iconName:iconName];
    cell.accessoryType = UITableViewCellAccessoryNone;
    cell.accessibilityIdentifier = accessibilityIdentifier;
    return cell;
}

- (UIView *)mainSectionHeader
{
    UIView *mainSectionHeader = [UIView new];
    UIView *threadInfoView = [UIView containerView];
    [mainSectionHeader addSubview:threadInfoView];
    [threadInfoView autoPinWidthToSuperviewWithMargin:16.f];
    [threadInfoView autoPinHeightToSuperviewWithMargin:16.f];

    UIImage *avatarImage = [OWSAvatarBuilder buildImageForThread:self.thread diameter:kLargeAvatarSize];
    OWSAssertDebug(avatarImage);

    AvatarImageView *avatarView = [[AvatarImageView alloc] initWithImage:avatarImage];
    _avatarView = avatarView;
    [threadInfoView addSubview:avatarView];
    [avatarView autoVCenterInSuperview];
    [avatarView autoPinLeadingToSuperviewMargin];
    [avatarView autoSetDimension:ALDimensionWidth toSize:kLargeAvatarSize];
    [avatarView autoSetDimension:ALDimensionHeight toSize:kLargeAvatarSize];

    if (self.isGroupThread && !self.hasSavedGroupIcon) {
        UIImageView *cameraImageView = [UIImageView new];
        [cameraImageView setTemplateImageName:@"camera-outline-24" tintColor:Theme.secondaryColor];
        [threadInfoView addSubview:cameraImageView];

        [cameraImageView autoSetDimensionsToSize:CGSizeMake(32, 32)];
        cameraImageView.contentMode = UIViewContentModeCenter;
        cameraImageView.backgroundColor = Theme.backgroundColor;
        cameraImageView.layer.cornerRadius = 16;
        cameraImageView.layer.shadowColor =
            [(Theme.isDarkThemeEnabled ? Theme.darkThemeOffBackgroundColor : Theme.primaryColor) CGColor];
        cameraImageView.layer.shadowOffset = CGSizeMake(1, 1);
        cameraImageView.layer.shadowOpacity = 0.5;
        cameraImageView.layer.shadowRadius = 4;

        [cameraImageView autoPinTrailingToEdgeOfView:avatarView];
        [cameraImageView autoPinEdge:ALEdgeBottom toEdge:ALEdgeBottom ofView:avatarView];
    }

    UIView *threadNameView = [UIView containerView];
    [threadInfoView addSubview:threadNameView];
    [threadNameView autoVCenterInSuperview];
    [threadNameView autoPinTrailingToSuperviewMargin];
    [threadNameView autoPinLeadingToTrailingEdgeOfView:avatarView offset:16.f];

    UILabel *threadTitleLabel = [UILabel new];
    threadTitleLabel.text = self.threadName;
    threadTitleLabel.textColor = [Theme primaryColor];
    threadTitleLabel.font = [UIFont ows_dynamicTypeTitle2Font];
    threadTitleLabel.lineBreakMode = NSLineBreakByTruncatingTail;
    [threadNameView addSubview:threadTitleLabel];
    [threadTitleLabel autoPinEdgeToSuperviewEdge:ALEdgeTop];
    [threadTitleLabel autoPinWidthToSuperview];

    __block UIView *lastTitleView = threadTitleLabel;

    const CGFloat kSubtitlePointSize = 12.f;
    void (^addSubtitle)(NSAttributedString *) = ^(NSAttributedString *subtitle) {
        UILabel *subtitleLabel = [UILabel new];
        subtitleLabel.textColor = [Theme secondaryColor];
        subtitleLabel.font = [UIFont ows_regularFontWithSize:kSubtitlePointSize];
        subtitleLabel.attributedText = subtitle;
        subtitleLabel.lineBreakMode = NSLineBreakByTruncatingTail;
        [threadNameView addSubview:subtitleLabel];
        [subtitleLabel autoPinEdge:ALEdgeTop toEdge:ALEdgeBottom ofView:lastTitleView];
        [subtitleLabel autoPinLeadingToSuperviewMargin];
        lastTitleView = subtitleLabel;
    };

    if ([self.thread isKindOfClass:[TSContactThread class]]) {
        TSContactThread *contactThread = (TSContactThread *)self.thread;
        NSString *threadName = contactThread.name;

        SignalServiceAddress *recipientAddress = contactThread.contactAddress;
        NSString *_Nullable phoneNumber = recipientAddress.phoneNumber;
        if (phoneNumber.length > 0) {
            NSString *formattedPhoneNumber =
                [PhoneNumber bestEffortFormatPartialUserSpecifiedTextToLookLikeAPhoneNumber:phoneNumber];
<<<<<<< HEAD

            if (![threadName isEqualToString:formattedPhoneNumber]) {
                NSAttributedString *subtitle = [[NSAttributedString alloc] initWithString:formattedPhoneNumber];
                addSubtitle(subtitle);
            }
        }

        __block NSString *_Nullable username;
        [self.databaseStorage uiReadWithBlock:^(SDSAnyReadTransaction *transaction) {
            username = [self.profileManager usernameForAddress:recipientAddress transaction:transaction];
        }];
        if (username.length > 0) {
            NSString *formattedUsername = [CommonFormats formatUsername:username];
            if (![threadName isEqualToString:formattedUsername]) {
                addSubtitle([[NSAttributedString alloc] initWithString:formattedUsername]);
=======
            if (![[self.contactsManager displayNameForThreadWithSneakyTransaction:contactThread]
                    isEqualToString:formattedPhoneNumber]) {
                addSubtitle([[NSAttributedString alloc] initWithString:formattedPhoneNumber]);
>>>>>>> b29a7f44
            }
        }

#if DEBUG
        NSString *uuidText = [NSString stringWithFormat:@"UUID: %@", contactThread.contactAddress.uuid ?: @"Unknown"];
        addSubtitle([[NSAttributedString alloc] initWithString:uuidText]);
#endif

        BOOL isVerified = [[OWSIdentityManager sharedManager] verificationStateForAddress:recipientAddress]
            == OWSVerificationStateVerified;
        if (isVerified) {
            NSMutableAttributedString *subtitle = [NSMutableAttributedString new];
            // "checkmark"
            [subtitle appendAttributedString:[[NSAttributedString alloc]
                                                 initWithString:LocalizationNotNeeded(@"\uf00c ")
                                                     attributes:@{
                                                         NSFontAttributeName :
                                                             [UIFont ows_fontAwesomeFont:kSubtitlePointSize],
                                                     }]];
            [subtitle appendAttributedString:[[NSAttributedString alloc]
                                                 initWithString:NSLocalizedString(@"PRIVACY_IDENTITY_IS_VERIFIED_BADGE",
                                                                    @"Badge indicating that the user is verified.")]];
            addSubtitle(subtitle);
        }
    }

    // TODO Message Request: In order to debug the profile is getting shared in the right moments,
    // display the thread whitelist state in settings. Eventually we can probably delete this.
#if DEBUG
    __block BOOL isThreadInProfileWhitelist;
    [self.databaseStorage uiReadWithBlock:^(SDSAnyReadTransaction *transaction) {
        isThreadInProfileWhitelist =
            [self.profileManager isThreadInProfileWhitelist:self.thread transaction:transaction];
    }];
    NSString *hasSharedProfile =
        [NSString stringWithFormat:@"Whitelisted: %@", isThreadInProfileWhitelist ? @"Yes" : @"No"];
    addSubtitle([[NSAttributedString alloc] initWithString:hasSharedProfile]);
#endif

    [lastTitleView autoPinEdgeToSuperviewEdge:ALEdgeBottom];

    [mainSectionHeader
        addGestureRecognizer:[[UITapGestureRecognizer alloc] initWithTarget:self
                                                                     action:@selector(conversationNameTouched:)]];
    mainSectionHeader.userInteractionEnabled = YES;

    SET_SUBVIEW_ACCESSIBILITY_IDENTIFIER(self, mainSectionHeader);

    return mainSectionHeader;
}

- (void)conversationNameTouched:(UIGestureRecognizer *)sender
{
    if (sender.state == UIGestureRecognizerStateRecognized) {
        if (self.isGroupThread) {
            CGPoint location = [sender locationInView:self.avatarView];
            if (CGRectContainsPoint(self.avatarView.bounds, location)) {
                [self showUpdateGroupView:UpdateGroupMode_EditGroupAvatar];
            } else {
                [self showUpdateGroupView:UpdateGroupMode_EditGroupName];
            }
        } else {
            if (self.contactsManager.supportsContactEditing) {
                [self presentContactViewController];
            }
        }
    }
}

- (UIImageView *)viewForIconWithName:(NSString *)iconName
{
    UIImage *icon = [UIImage imageNamed:iconName];

    OWSAssertDebug(icon);
    UIImageView *iconView = [UIImageView new];
    iconView.image = [icon imageWithRenderingMode:UIImageRenderingModeAlwaysTemplate];
    iconView.tintColor = [Theme secondaryColor];
    iconView.contentMode = UIViewContentModeScaleAspectFit;
    iconView.layer.minificationFilter = kCAFilterTrilinear;
    iconView.layer.magnificationFilter = kCAFilterTrilinear;

    [iconView autoSetDimensionsToSize:CGSizeMake(kIconViewLength, kIconViewLength)];

    return iconView;
}

- (void)viewWillAppear:(BOOL)animated
{
    [super viewWillAppear:animated];

    NSIndexPath *_Nullable selectedPath = [self.tableView indexPathForSelectedRow];
    if (selectedPath) {
        // HACK to unselect rows when swiping back
        // http://stackoverflow.com/questions/19379510/uitableviewcell-doesnt-get-deselected-when-swiping-back-quickly
        [self.tableView deselectRowAtIndexPath:selectedPath animated:animated];
    }

    [self updateTableContents];
}

- (void)viewWillDisappear:(BOOL)animated
{
    [super viewWillDisappear:animated];

    if (self.disappearingMessagesConfiguration.isNewRecord && !self.disappearingMessagesConfiguration.isEnabled) {
        // don't save defaults, else we'll unintentionally save the configuration and notify the contact.
        return;
    }

    if (self.disappearingMessagesConfiguration.dictionaryValueDidChange) {
        [self.databaseStorage writeWithBlock:^(SDSAnyWriteTransaction *transaction) {
#pragma clang diagnostic push
#pragma clang diagnostic ignored "-Wdeprecated-declarations"
            [self.disappearingMessagesConfiguration anyUpsertWithTransaction:transaction];
#pragma clang diagnostic pop

            // MJK TODO - should be safe to remove this senderTimestamp
            OWSDisappearingConfigurationUpdateInfoMessage *infoMessage =
                [[OWSDisappearingConfigurationUpdateInfoMessage alloc]
                         initWithTimestamp:[NSDate ows_millisecondTimeStamp]
                                    thread:self.thread
                             configuration:self.disappearingMessagesConfiguration
                       createdByRemoteName:nil
                    createdInExistingGroup:NO];
            [infoMessage anyInsertWithTransaction:transaction];

            OWSDisappearingMessagesConfigurationMessage *message = [[OWSDisappearingMessagesConfigurationMessage alloc]
                initWithConfiguration:self.disappearingMessagesConfiguration
                               thread:self.thread];

            [self.messageSenderJobQueue addMessage:message.asPreparer transaction:transaction];
        }];
    }
}

- (BOOL)canBecomeFirstResponder
{
    return YES;
}

#pragma mark - Actions

- (void)showShareProfileAlert
{
    [self.profileManager presentAddThreadToProfileWhitelist:self.thread
                                         fromViewController:self
                                                    success:^{
                                                        [self updateTableContents];
                                                    }];
}

- (void)showVerificationView
{
    OWSAssertDebug([self.thread isKindOfClass:[TSContactThread class]]);
    TSContactThread *contactThread = (TSContactThread *)self.thread;
    SignalServiceAddress *contactAddress = contactThread.contactAddress;
    OWSAssertDebug(contactAddress.isValid);

    [FingerprintViewController presentFromViewController:self address:contactAddress];
}

- (void)showGroupMembersView
{
    ShowGroupMembersViewController *showGroupMembersViewController = [ShowGroupMembersViewController new];
    [showGroupMembersViewController configWithThread:(TSGroupThread *)self.thread];
    [self.navigationController pushViewController:showGroupMembersViewController animated:YES];
}

- (void)showUpdateGroupView:(UpdateGroupMode)mode
{
    OWSAssertDebug(self.conversationSettingsViewDelegate);

    UpdateGroupViewController *updateGroupViewController = [UpdateGroupViewController new];
    updateGroupViewController.conversationSettingsViewDelegate = self.conversationSettingsViewDelegate;
    updateGroupViewController.thread = (TSGroupThread *)self.thread;
    updateGroupViewController.mode = mode;
    [self.navigationController pushViewController:updateGroupViewController animated:YES];
}

- (void)presentContactViewController
{
    if (!self.contactsManager.supportsContactEditing) {
        OWSFailDebug(@"Contact editing not supported");
        return;
    }
    if (![self.thread isKindOfClass:[TSContactThread class]]) {
        OWSFailDebug(@"unexpected thread: %@", [self.thread class]);
        return;
    }

    TSContactThread *contactThread = (TSContactThread *)self.thread;
    [self.contactsViewHelper presentContactViewControllerForAddress:contactThread.contactAddress
                                                 fromViewController:self
                                                    editImmediately:YES];
}

- (void)presentAddToContactViewControllerWithAddress:(SignalServiceAddress *)address
{
    if (!self.contactsManager.supportsContactEditing) {
        // Should not expose UI that lets the user get here.
        OWSFailDebug(@"Contact editing not supported.");
        return;
    }

    if (!self.contactsManager.isSystemContactsAuthorized) {
        [self.contactsViewHelper presentMissingContactAccessAlertControllerFromViewController:self];
        return;
    }

    OWSAddToContactViewController *viewController = [OWSAddToContactViewController new];
    [viewController configureWithAddress:address];
    [self.navigationController pushViewController:viewController animated:YES];
}

- (void)didTapEditButton
{
    [self presentContactViewController];
}

- (void)didTapLeaveGroup
{
    UIAlertController *alert =
        [UIAlertController alertControllerWithTitle:NSLocalizedString(@"CONFIRM_LEAVE_GROUP_TITLE", @"Alert title")
                                            message:NSLocalizedString(@"CONFIRM_LEAVE_GROUP_DESCRIPTION", @"Alert body")
                                     preferredStyle:UIAlertControllerStyleAlert];

    UIAlertAction *leaveAction = [UIAlertAction
                actionWithTitle:NSLocalizedString(@"LEAVE_BUTTON_TITLE", @"Confirmation button within contextual alert")
        accessibilityIdentifier:ACCESSIBILITY_IDENTIFIER_WITH_NAME(self, @"leave_group_confirm")
                          style:UIAlertActionStyleDestructive
                        handler:^(UIAlertAction *_Nonnull action) {
                            [self leaveGroup];
                        }];
    [alert addAction:leaveAction];
    [alert addAction:[OWSAlerts cancelAction]];

    [self presentAlert:alert];
}

- (BOOL)hasLeftGroup
{
    if (self.isGroupThread) {
        TSGroupThread *groupThread = (TSGroupThread *)self.thread;
        return !groupThread.isLocalUserInGroup;
    }

    return NO;
}

- (void)leaveGroup
{
    TSGroupThread *gThread = (TSGroupThread *)self.thread;
    TSOutgoingMessage *message =
        [TSOutgoingMessage outgoingMessageInThread:gThread groupMetaMessage:TSGroupMetaMessageQuit expiresInSeconds:0];

    [self.databaseStorage writeWithBlock:^(SDSAnyWriteTransaction *transaction) {
        [self.messageSenderJobQueue addMessage:message.asPreparer transaction:transaction];

        [gThread leaveGroupWithTransaction:transaction];
    }];

    [self.navigationController popViewControllerAnimated:YES];
}

- (void)disappearingMessagesSwitchValueDidChange:(UISwitch *)sender
{
    UISwitch *disappearingMessagesSwitch = (UISwitch *)sender;

    [self toggleDisappearingMessages:disappearingMessagesSwitch.isOn];

    [self updateTableContents];
}

- (void)blockConversationSwitchDidChange:(id)sender
{
    if (![sender isKindOfClass:[UISwitch class]]) {
        OWSFailDebug(@"Unexpected sender for block user switch: %@", sender);
    }
    UISwitch *blockConversationSwitch = (UISwitch *)sender;

    BOOL isCurrentlyBlocked = [self.blockingManager isThreadBlocked:self.thread];

    __weak OWSConversationSettingsViewController *weakSelf = self;
    if (blockConversationSwitch.isOn) {
        OWSAssertDebug(!isCurrentlyBlocked);
        if (isCurrentlyBlocked) {
            return;
        }
        [BlockListUIUtils showBlockThreadActionSheet:self.thread
                                  fromViewController:self
                                     blockingManager:self.blockingManager
                                     contactsManager:self.contactsManager
                                       messageSender:self.messageSender
                                     completionBlock:^(BOOL isBlocked) {
                                         // Update switch state if user cancels action.
                                         blockConversationSwitch.on = isBlocked;

                                         [weakSelf updateTableContents];
                                     }];

    } else {
        OWSAssertDebug(isCurrentlyBlocked);
        if (!isCurrentlyBlocked) {
            return;
        }
        [BlockListUIUtils showUnblockThreadActionSheet:self.thread
                                    fromViewController:self
                                       blockingManager:self.blockingManager
                                       contactsManager:self.contactsManager
                                       completionBlock:^(BOOL isBlocked) {
                                           // Update switch state if user cancels action.
                                           blockConversationSwitch.on = isBlocked;

                                           [weakSelf updateTableContents];
                                       }];
    }
}

- (void)toggleDisappearingMessages:(BOOL)flag
{
    self.disappearingMessagesConfiguration.enabled = flag;

    [self updateTableContents];
}

- (void)durationSliderDidChange:(UISlider *)slider
{
    // snap the slider to a valid value
    NSUInteger index = (NSUInteger)(slider.value + 0.5);
    [slider setValue:index animated:YES];
    NSNumber *numberOfSeconds = self.disappearingMessagesDurations[index];
    self.disappearingMessagesConfiguration.durationSeconds = [numberOfSeconds unsignedIntValue];

    [self updateDisappearingMessagesDurationLabel];
}

- (void)updateDisappearingMessagesDurationLabel
{
    if (self.disappearingMessagesConfiguration.isEnabled) {
        NSString *keepForFormat = NSLocalizedString(@"KEEP_MESSAGES_DURATION",
            @"Slider label embeds {{TIME_AMOUNT}}, e.g. '2 hours'. See *_TIME_AMOUNT strings for examples.");
        self.disappearingMessagesDurationLabel.text =
            [NSString stringWithFormat:keepForFormat, self.disappearingMessagesConfiguration.durationString];
    } else {
        self.disappearingMessagesDurationLabel.text
            = NSLocalizedString(@"KEEP_MESSAGES_FOREVER", @"Slider label when disappearing messages is off");
    }

    [self.disappearingMessagesDurationLabel setNeedsLayout];
    [self.disappearingMessagesDurationLabel.superview setNeedsLayout];
}

- (void)showMuteUnmuteActionSheet
{
    // The "unmute" action sheet has no title or message; the
    // action label speaks for itself.
    NSString *title = nil;
    NSString *message = nil;
    if (!self.thread.isMuted) {
        title = NSLocalizedString(
            @"CONVERSATION_SETTINGS_MUTE_ACTION_SHEET_TITLE", @"Title of the 'mute this thread' action sheet.");
        message = NSLocalizedString(
            @"MUTE_BEHAVIOR_EXPLANATION", @"An explanation of the consequences of muting a thread.");
    }

    UIAlertController *actionSheet = [UIAlertController alertControllerWithTitle:title
                                                                         message:message
                                                                  preferredStyle:UIAlertControllerStyleActionSheet];

    __weak OWSConversationSettingsViewController *weakSelf = self;
    if (self.thread.isMuted) {
        UIAlertAction *action = [UIAlertAction actionWithTitle:NSLocalizedString(@"CONVERSATION_SETTINGS_UNMUTE_ACTION",
                                                                   @"Label for button to unmute a thread.")
                                       accessibilityIdentifier:ACCESSIBILITY_IDENTIFIER_WITH_NAME(self, @"unmute")
                                                         style:UIAlertActionStyleDestructive
                                                       handler:^(UIAlertAction *_Nonnull ignore) {
                                                           [weakSelf setThreadMutedUntilDate:nil];
                                                       }];
        [actionSheet addAction:action];
    } else {
#ifdef DEBUG
        [actionSheet
            addAction:[UIAlertAction actionWithTitle:NSLocalizedString(@"CONVERSATION_SETTINGS_MUTE_ONE_MINUTE_ACTION",
                                                         @"Label for button to mute a thread for a minute.")
                             accessibilityIdentifier:ACCESSIBILITY_IDENTIFIER_WITH_NAME(self, @"mute_1_minute")
                                               style:UIAlertActionStyleDestructive
                                             handler:^(UIAlertAction *_Nonnull ignore) {
                                                 NSTimeZone *timeZone = [NSTimeZone timeZoneWithName:@"UTC"];
                                                 NSCalendar *calendar = [NSCalendar currentCalendar];
                                                 [calendar setTimeZone:timeZone];
                                                 NSDateComponents *dateComponents = [NSDateComponents new];
                                                 [dateComponents setMinute:1];
                                                 NSDate *mutedUntilDate =
                                                     [calendar dateByAddingComponents:dateComponents
                                                                               toDate:[NSDate date]
                                                                              options:0];
                                                 [weakSelf setThreadMutedUntilDate:mutedUntilDate];
                                             }]];
#endif
        [actionSheet
            addAction:[UIAlertAction actionWithTitle:NSLocalizedString(@"CONVERSATION_SETTINGS_MUTE_ONE_HOUR_ACTION",
                                                         @"Label for button to mute a thread for a hour.")
                             accessibilityIdentifier:ACCESSIBILITY_IDENTIFIER_WITH_NAME(self, @"mute_1_hour")
                                               style:UIAlertActionStyleDestructive
                                             handler:^(UIAlertAction *_Nonnull ignore) {
                                                 NSTimeZone *timeZone = [NSTimeZone timeZoneWithName:@"UTC"];
                                                 NSCalendar *calendar = [NSCalendar currentCalendar];
                                                 [calendar setTimeZone:timeZone];
                                                 NSDateComponents *dateComponents = [NSDateComponents new];
                                                 [dateComponents setHour:1];
                                                 NSDate *mutedUntilDate =
                                                     [calendar dateByAddingComponents:dateComponents
                                                                               toDate:[NSDate date]
                                                                              options:0];
                                                 [weakSelf setThreadMutedUntilDate:mutedUntilDate];
                                             }]];
        [actionSheet
            addAction:[UIAlertAction actionWithTitle:NSLocalizedString(@"CONVERSATION_SETTINGS_MUTE_ONE_DAY_ACTION",
                                                         @"Label for button to mute a thread for a day.")
                             accessibilityIdentifier:ACCESSIBILITY_IDENTIFIER_WITH_NAME(self, @"mute_1_day")
                                               style:UIAlertActionStyleDestructive
                                             handler:^(UIAlertAction *_Nonnull ignore) {
                                                 NSTimeZone *timeZone = [NSTimeZone timeZoneWithName:@"UTC"];
                                                 NSCalendar *calendar = [NSCalendar currentCalendar];
                                                 [calendar setTimeZone:timeZone];
                                                 NSDateComponents *dateComponents = [NSDateComponents new];
                                                 [dateComponents setDay:1];
                                                 NSDate *mutedUntilDate =
                                                     [calendar dateByAddingComponents:dateComponents
                                                                               toDate:[NSDate date]
                                                                              options:0];
                                                 [weakSelf setThreadMutedUntilDate:mutedUntilDate];
                                             }]];
        [actionSheet
            addAction:[UIAlertAction actionWithTitle:NSLocalizedString(@"CONVERSATION_SETTINGS_MUTE_ONE_WEEK_ACTION",
                                                         @"Label for button to mute a thread for a week.")
                             accessibilityIdentifier:ACCESSIBILITY_IDENTIFIER_WITH_NAME(self, @"mute_1_week")
                                               style:UIAlertActionStyleDestructive
                                             handler:^(UIAlertAction *_Nonnull ignore) {
                                                 NSTimeZone *timeZone = [NSTimeZone timeZoneWithName:@"UTC"];
                                                 NSCalendar *calendar = [NSCalendar currentCalendar];
                                                 [calendar setTimeZone:timeZone];
                                                 NSDateComponents *dateComponents = [NSDateComponents new];
                                                 [dateComponents setDay:7];
                                                 NSDate *mutedUntilDate =
                                                     [calendar dateByAddingComponents:dateComponents
                                                                               toDate:[NSDate date]
                                                                              options:0];
                                                 [weakSelf setThreadMutedUntilDate:mutedUntilDate];
                                             }]];
        [actionSheet
            addAction:[UIAlertAction actionWithTitle:NSLocalizedString(@"CONVERSATION_SETTINGS_MUTE_ONE_YEAR_ACTION",
                                                         @"Label for button to mute a thread for a year.")
                             accessibilityIdentifier:ACCESSIBILITY_IDENTIFIER_WITH_NAME(self, @"mute_1_year")
                                               style:UIAlertActionStyleDestructive
                                             handler:^(UIAlertAction *_Nonnull ignore) {
                                                 NSTimeZone *timeZone = [NSTimeZone timeZoneWithName:@"UTC"];
                                                 NSCalendar *calendar = [NSCalendar currentCalendar];
                                                 [calendar setTimeZone:timeZone];
                                                 NSDateComponents *dateComponents = [NSDateComponents new];
                                                 [dateComponents setYear:1];
                                                 NSDate *mutedUntilDate =
                                                     [calendar dateByAddingComponents:dateComponents
                                                                               toDate:[NSDate date]
                                                                              options:0];
                                                 [weakSelf setThreadMutedUntilDate:mutedUntilDate];
                                             }]];
    }

    [actionSheet addAction:[OWSAlerts cancelAction]];

    [self presentAlert:actionSheet];
}

- (void)setThreadMutedUntilDate:(nullable NSDate *)value
{
    [self.databaseStorage writeWithBlock:^(SDSAnyWriteTransaction *transaction) {
        [self.thread updateWithMutedUntilDate:value transaction:transaction];
    }];

    [self updateTableContents];
}

- (void)showMediaGallery
{
    OWSLogDebug(@"");

    MediaGalleryNavigationController *mediaGallery =
        [MediaGalleryNavigationController showingTileViewWithThread:self.thread
                                                            options:MediaGalleryOptionSliderEnabled];

    [self presentViewController:mediaGallery animated:YES completion:nil];
}

- (void)tappedConversationSearch
{
    [self.conversationSettingsViewDelegate conversationSettingsDidRequestConversationSearch:self];
}

#pragma mark - Notifications

- (void)identityStateDidChange:(NSNotification *)notification
{
    OWSAssertIsOnMainThread();

    [self updateTableContents];
}

- (void)otherUsersProfileDidChange:(NSNotification *)notification
{
    OWSAssertIsOnMainThread();

    SignalServiceAddress *address = notification.userInfo[kNSNotificationKey_ProfileAddress];
    OWSAssertDebug(address.isValid);

    TSContactThread *_Nullable contactThread;
    if ([self.thread isKindOfClass:[TSContactThread class]]) {
        contactThread = (TSContactThread *)self.thread;
    }

    if (address.isValid && contactThread && [contactThread.contactAddress isEqualToAddress:address]) {
        [self updateTableContents];
    }
}

#pragma mark - ColorPickerDelegate

#ifdef SHOW_COLOR_PICKER

- (void)showColorPicker
{
    OWSSheetViewController *sheetViewController = self.colorPicker.sheetViewController;
    sheetViewController.delegate = self;

    [self presentViewController:sheetViewController
                       animated:YES
                     completion:^() {
                         OWSLogInfo(@"presented sheet view");
                     }];
}

- (void)colorPicker:(OWSColorPicker *)colorPicker
    didPickConversationColor:(OWSConversationColor *_Nonnull)conversationColor
{
    OWSLogDebug(@"picked color: %@", conversationColor.name);
    [self.databaseStorage writeWithBlock:^(SDSAnyWriteTransaction *transaction) {
        [self.thread updateConversationColorName:conversationColor.name transaction:transaction];
    }];

    [self.contactsManager.avatarCache removeAllImages];
    [self.contactsManager clearColorNameCache];
    [self updateTableContents];
    [self.conversationSettingsViewDelegate conversationColorWasUpdated];

    dispatch_async(dispatch_get_global_queue(DISPATCH_QUEUE_PRIORITY_DEFAULT, 0), ^{
        ConversationConfigurationSyncOperation *operation =
            [[ConversationConfigurationSyncOperation alloc] initWithThread:self.thread];
        OWSAssertDebug(operation.isReady);
        [operation start];
    });
}

#endif

#pragma mark - OWSSheetViewController

- (void)sheetViewControllerRequestedDismiss:(OWSSheetViewController *)sheetViewController
{
    [self dismissViewControllerAnimated:YES completion:nil];
}

@end

NS_ASSUME_NONNULL_END<|MERGE_RESOLUTION|>--- conflicted
+++ resolved
@@ -994,14 +994,13 @@
 
     if ([self.thread isKindOfClass:[TSContactThread class]]) {
         TSContactThread *contactThread = (TSContactThread *)self.thread;
-        NSString *threadName = contactThread.name;
+        NSString *threadName = [self.contactsManager displayNameForThreadWithSneakyTransaction:contactThread];
 
         SignalServiceAddress *recipientAddress = contactThread.contactAddress;
         NSString *_Nullable phoneNumber = recipientAddress.phoneNumber;
         if (phoneNumber.length > 0) {
             NSString *formattedPhoneNumber =
                 [PhoneNumber bestEffortFormatPartialUserSpecifiedTextToLookLikeAPhoneNumber:phoneNumber];
-<<<<<<< HEAD
 
             if (![threadName isEqualToString:formattedPhoneNumber]) {
                 NSAttributedString *subtitle = [[NSAttributedString alloc] initWithString:formattedPhoneNumber];
@@ -1017,11 +1016,6 @@
             NSString *formattedUsername = [CommonFormats formatUsername:username];
             if (![threadName isEqualToString:formattedUsername]) {
                 addSubtitle([[NSAttributedString alloc] initWithString:formattedUsername]);
-=======
-            if (![[self.contactsManager displayNameForThreadWithSneakyTransaction:contactThread]
-                    isEqualToString:formattedPhoneNumber]) {
-                addSubtitle([[NSAttributedString alloc] initWithString:formattedPhoneNumber]);
->>>>>>> b29a7f44
             }
         }
 
