--- conflicted
+++ resolved
@@ -70,8 +70,6 @@
             return
         }
 
-<<<<<<< HEAD
-=======
         // We shouldn't set up our environment until after we've consulted isReadyForAppExtensions.
         AppSetup.setupEnvironment(appSpecificSingletonBlock: {
             SSKEnvironment.shared.callMessageHandler = NoopCallMessageHandler()
@@ -87,7 +85,6 @@
                                     strongSelf.versionMigrationsDidComplete()
         })
 
->>>>>>> dc3cc3f4
         let shareViewNavigationController = OWSNavigationController()
         self.shareViewNavigationController = shareViewNavigationController
 
