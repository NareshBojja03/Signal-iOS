--- conflicted
+++ resolved
@@ -49,15 +49,14 @@
     }
 
     @objc
-<<<<<<< HEAD
     public static var groupsV2CreateGroups: Bool {
         guard FeatureFlags.groupsV2CreateGroups else { return false }
         if FeatureFlags.groupsV2IgnoreServerFlags { return true }
         return isEnabled(.groupsV2CreateGroups)
     }
-=======
+
+    @objc
     public static var storageService: Bool { isEnabled(.storageService) }
->>>>>>> b7277aae
 
     private static func isEnabled(_ flag: Flags.Supported, defaultValue: Bool = false) -> Bool {
         guard let remoteConfig = SSKEnvironment.shared.remoteConfigManager.cachedConfig else {
@@ -87,11 +86,8 @@
         case profileNameReminder
         case mandatoryPins
         case messageRequests
-<<<<<<< HEAD
         case groupsV2CreateGroups
-=======
         case storageService
->>>>>>> b7277aae
     }
 }
 
